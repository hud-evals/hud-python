--- conflicted
+++ resolved
@@ -26,24 +26,7 @@
     "prompt-toolkit==3.0.51",  # Locked for questionary compatibility
     # Terminal library with mouse support for JSON viewer
     "blessed>=1.20.0",
-<<<<<<< HEAD
-=======
-    # Telemetry
-    "opentelemetry-instrumentation-mcp==0.47.0",
-    "opentelemetry-api>=1.34.1",
-    "opentelemetry-sdk>=1.34.1",
-    "opentelemetry-exporter-otlp-proto-http>=1.34.1",
-    # Data and evaluation
-    "datasets>=2.14.0",
-    "numpy>=1.24.0",
-    "pillow>=11.1.0",
-    # AI providers
-    "anthropic>=0.75",
-    "openai>=2.8.1",
-    "google-genai",
-    "tornado>=6.5.2",
     "scarf-sdk>=0.1.0",
->>>>>>> 8f999ba6
 ]
 classifiers = [
     "Development Status :: 4 - Beta",
