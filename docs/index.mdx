--- conflicted
+++ resolved
@@ -5,11 +5,7 @@
 ---
 
 <Note>
-<<<<<<< HEAD
-**Version 0.4.69** - Latest stable release
-=======
 **Version 0.4.70** - Latest stable release
->>>>>>> 798f14c2
 </Note>
 
 <CardGroup cols={3}>
