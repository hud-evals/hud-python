--- conflicted
+++ resolved
@@ -7,31 +7,7 @@
 
 
 def setup_distributed() -> None:
-<<<<<<< HEAD
     local_rank = int(os.environ.get('LOCAL_RANK', '0'))
-=======
-    """Initialize distributed training environment."""
-    if "RANK" in os.environ and int(os.environ["WORLD_SIZE"]) > 1:
-        # Set device for this process
-        local_rank = int(os.environ["LOCAL_RANK"])
-        torch.cuda.set_device(local_rank)
-
-        # Initialize process group
-        # Increase watchdog timeout to accommodate long eval/sampling phases
-        # and enable clearer NCCL error handling.
-        os.environ.setdefault("TORCH_NCCL_ASYNC_ERROR_HANDLING", "1")
-        dist.init_process_group("nccl", timeout=timedelta(minutes=20))
-
-
-def get_local_rank() -> int:
-    """Get local rank from environment."""
-    return int(os.environ.get("LOCAL_RANK", 0))
-
-
-def get_global_rank() -> int:
-    """Get global rank from environment."""
-    return int(os.environ.get("RANK", 0))
->>>>>>> 4abc8f22
 
     torch.cuda.set_device(local_rank)
     dist.init_process_group(backend="nccl", device_id=torch.device("cuda", torch.cuda.current_device()))
@@ -66,49 +42,12 @@
 
 
 def broadcast_object(obj: Any, src: int = 0) -> Any:
-<<<<<<< HEAD
-=======
-    """Broadcast a Python object from src rank to all ranks.
-
-    Args:
-        obj: Object to broadcast (used on src rank)
-        src: Source rank
-        device: Device for temporary tensor buffer during pickling transfer
-    """
->>>>>>> 4abc8f22
     if not dist.is_initialized():
         return obj
 
     obj_list = [obj] if dist.get_rank() == src else [None]
     dist.broadcast_object_list(obj_list, src=src)
     return obj_list[0]
-
-
-def scatter_object(
-    obj_list: list[Any] | None,
-    src: int = 0,
-) -> Any:
-    """Scatter a list of Python objects from src so each rank receives one object.
-
-    Usage:
-        - On src rank: pass the full list (length == world_size)
-        - On non-src ranks: pass None
-
-    Returns:
-        The object intended for this rank.
-    """
-    if not dist.is_initialized():
-        # Single-process: return first element if provided, else None
-        if obj_list is None or len(obj_list) == 0:
-            return None
-        return obj_list[0]
-
-    out: list[Any] = [None]
-    if dist.get_rank() == src:
-        dist.scatter_object_list(out, obj_list, src=src)
-    else:
-        dist.scatter_object_list(out, None, src=src)
-    return out[0]
 
 
 def gather_tensors(tensor: torch.Tensor) -> list[torch.Tensor] | None:
