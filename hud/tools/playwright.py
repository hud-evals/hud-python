--- conflicted
+++ resolved
@@ -233,11 +233,9 @@
             if self._browser_context is None:
                 raise RuntimeError("Browser context failed to initialize")
 
-<<<<<<< HEAD
             # Only create a new page if we didn't already reuse one above
             if self.page is None:
                 self.page = await self._browser_context.new_page()
-=======
             # Reuse existing page if available (for CDP connections), otherwise create new one
             pages = self._browser_context.pages
             if pages:
@@ -246,7 +244,6 @@
             else:
                 self.page = await self._browser_context.new_page()
                 logger.info("Created new browser page")
->>>>>>> 9cd353bf
             logger.info("Playwright browser launched successfully")
 
     async def navigate(
