--- conflicted
+++ resolved
@@ -58,8 +58,7 @@
         Returns an iterator over the tasks in the taskset.
         """
         return iter(self.tasks)
-<<<<<<< HEAD
-    
+      
     async def upload(
         self,
         name: str,
@@ -79,9 +78,6 @@
                 "tasks": [task.model_dump() for task in self.tasks]},
         )
         logger.info(f"[HUD] Taskset {name} uploaded successfully, see it on app.hud.so/tasksets/{name}")
-=======
-
->>>>>>> f527b3fb
 
 async def load_taskset(taskset_id: str, api_key: str | None = None) -> TaskSet:
     """
@@ -104,22 +100,8 @@
         api_key=api_key,
     )
 
-<<<<<<< HEAD
     logger.info(f"[HUD] Taskset {taskset_id} loaded successfully")
     
-    return TaskSet.model_validate({
-        "id": taskset_id,
-        "tasks": data["evalset"],
-    })
-=======
-    return TaskSet.model_validate(
-        {
-            "id": taskset_id,
-            "tasks": data["evalset"],
-        }
-    )
-
->>>>>>> f527b3fb
 
 def load_from_inspect(dataset: Dataset) -> TaskSet:
     """
