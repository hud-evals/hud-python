--- conflicted
+++ resolved
@@ -109,29 +109,6 @@
 
         async def _worker(index: int, task_dict: Any, max_steps: int = 10) -> None:
             async with sem:
-<<<<<<< HEAD
-                try:
-                    # Create trace for this task
-                    task_name = task_dict.get("prompt") or f"Task {index}"
-                    if custom_system_prompt and "system_prompt" not in task_dict:
-                        task_dict["system_prompt"] = custom_system_prompt
-                    # Ensure task_id is a string for baggage propagation
-                    raw_task_id = task_dict.get("id")
-                    safe_task_id = str(raw_task_id) if raw_task_id is not None else None
-                    # Use async trace for non-blocking telemetry
-                    async with hud.async_trace(task_name, job_id=job_obj.id, task_id=safe_task_id):
-                        # Convert dict to Task here, at trace level
-                        task = Task(**task_dict)
-
-                        agent = agent_class(**(agent_config or {}))
-
-                        if auto_respond:
-                            agent.response_agent = ResponseAgent()
-                        results[index] = await agent.run(task, max_steps=max_steps)
-                except Exception as e:
-                    logger.error(f"Task {index} failed: {e}", exc_info=True)
-                    results[index] = None
-=======
                 # Create trace for this task
                 task_name = task_dict.get("prompt") or f"Task {index}"
 
@@ -142,12 +119,14 @@
                     # Convert dict to Task here, at trace level
                     task = Task(**task_dict)
 
-                    agent = agent_class(**(agent_config or {}))
+                        agent = agent_class(**(agent_config or {}))
 
-                    if auto_respond:
-                        agent.response_agent = ResponseAgent()
-                    results[index] = await agent.run(task, max_steps=max_steps)
->>>>>>> a923d41f
+                        if auto_respond:
+                            agent.response_agent = ResponseAgent()
+                        results[index] = await agent.run(task, max_steps=max_steps)
+                except Exception as e:
+                    logger.error(f"Task {index} failed: {e}", exc_info=True)
+                    results[index] = None
 
         # Execute all tasks
         worker_results = await asyncio.gather(
