"""Gemini Computer Use Agent implementation."""

from __future__ import annotations

import logging
from typing import Any, ClassVar

import mcp.types as types
from google.genai import types as genai_types
from pydantic import ConfigDict, Field

from hud.tools.computer.settings import computer_settings
from hud.types import AgentResponse, BaseAgentConfig, MCPToolCall, MCPToolResult
from hud.utils.types import with_signature

from .base import BaseCreateParams, MCPAgent
from .gemini import GeminiAgent, GeminiConfig

logger = logging.getLogger(__name__)

# Predefined Gemini computer use functions
PREDEFINED_COMPUTER_USE_FUNCTIONS = [
    "open_web_browser",
    "click_at",
    "hover_at",
    "type_text_at",
    "scroll_document",
    "scroll_at",
    "wait_5_seconds",
    "go_back",
    "go_forward",
    "search",
    "navigate",
    "key_combination",
    "drag_and_drop",
]

GEMINI_CUA_INSTRUCTIONS = """
You are an autonomous computer-using agent. Follow these guidelines:

1. NEVER ask for confirmation. Complete all tasks autonomously.
2. Do NOT send messages like "I need to confirm before..." or "Do you want me to
   continue?" - just proceed.
3. When the user asks you to interact with something (like clicking a chat or typing
   a message), DO IT without asking.
4. Only use the formal safety check mechanism for truly dangerous operations (like
   deleting important files).
5. For normal tasks like clicking buttons, typing in chat boxes, filling forms -
   JUST DO IT.
6. The user has already given you permission by running this agent. No further
   confirmation is needed.
7. Be decisive and action-oriented. Complete the requested task fully.

Remember: You are expected to complete tasks autonomously. The user trusts you to do
what they asked.
""".strip()


class GeminiCUAConfig(GeminiConfig):
    """Configuration for `GeminiCUAAgent`."""

    model_config = ConfigDict(arbitrary_types_allowed=True)

    model_name: str = "GeminiCUA"
<<<<<<< HEAD
    model: str = "gemini-2.5-computer-use-preview"
=======
    checkpoint_name: str = "gemini-2.5-computer-use-preview-10-2025"
>>>>>>> 007c7527
    excluded_predefined_functions: list[str] = Field(default_factory=list)


class GeminiCUACreateParams(BaseCreateParams, GeminiCUAConfig):
    pass


class GeminiCUAAgent(GeminiAgent):
    """
    Gemini Computer Use Agent that extends GeminiAgent with computer use capabilities.

    This agent uses Gemini's native computer use capabilities but executes
    tools through MCP servers instead of direct implementation.
    """

    metadata: ClassVar[dict[str, Any] | None] = {
        "display_width": computer_settings.GEMINI_COMPUTER_WIDTH,
        "display_height": computer_settings.GEMINI_COMPUTER_HEIGHT,
    }
    required_tools: ClassVar[list[str]] = ["gemini_computer"]
    config_cls: ClassVar[type[BaseAgentConfig]] = GeminiCUAConfig

    @with_signature(GeminiCUACreateParams)
    @classmethod
    def create(cls, **kwargs: Any) -> GeminiCUAAgent:  # pyright: ignore[reportIncompatibleMethodOverride]
        return MCPAgent.create.__func__(cls, **kwargs)  # type: ignore[return-value]

    def __init__(self, params: GeminiCUACreateParams | None = None, **kwargs: Any) -> None:
        super().__init__(params, **kwargs)  # type: ignore[arg-type]
        self.config: GeminiCUAConfig  # type: ignore[assignment]

        self._computer_tool_name = "gemini_computer"
        self.excluded_predefined_functions = list(self.config.excluded_predefined_functions)

        # Context management: Maximum number of recent turns to keep screenshots for
        # Configurable via GEMINI_MAX_RECENT_TURN_WITH_SCREENSHOTS environment variable
        self.max_recent_turn_with_screenshots = (
            computer_settings.GEMINI_MAX_RECENT_TURN_WITH_SCREENSHOTS
        )

        # Add computer use instructions
        if self.system_prompt:
            self.system_prompt = f"{self.system_prompt}\n\n{GEMINI_CUA_INSTRUCTIONS}"
        else:
            self.system_prompt = GEMINI_CUA_INSTRUCTIONS

    def _to_gemini_tool(self, tool: types.Tool) -> genai_types.Tool | None:
        """Convert a single MCP tool to Gemini tool format.

        Handles gemini_computer tool specially by using Gemini's native ComputerUse.
        """
        if tool.name == self._computer_tool_name:
            # Use Gemini's native computer use capability
            return genai_types.Tool(
                computer_use=genai_types.ComputerUse(
                    environment=genai_types.Environment.ENVIRONMENT_BROWSER,
                    excluded_predefined_functions=self.excluded_predefined_functions,
                )
            )

        # For non-computer tools, use the parent implementation
        return super()._to_gemini_tool(tool)

    async def get_response(self, messages: list[genai_types.Content]) -> AgentResponse:
        """Get response from Gemini including any tool calls.

        Extends parent to trim old screenshots before making API call.
        """
        # Trim screenshots from older turns to manage context growth
        self._remove_old_screenshots(messages)

        return await super().get_response(messages)

    async def format_tool_results(
        self, tool_calls: list[MCPToolCall], tool_results: list[MCPToolResult]
    ) -> list[genai_types.Content]:
        """Format tool results into Gemini messages.

        Handles computer tool results specially with screenshots and URLs.
        """
        # Process each tool result
        function_responses = []

        for tool_call, result in zip(tool_calls, tool_results, strict=True):
            # Get the Gemini function name from metadata
            gemini_name = getattr(tool_call, "gemini_name", tool_call.name)

            # Check if this is a computer use tool call
            is_computer_call = tool_call.name == self._computer_tool_name

            # Convert MCP tool results to Gemini format
            response_dict: dict[str, Any] = {}
            url = None

            if result.isError:
                # Extract error message from content
                error_msg = "Tool execution failed"
                for content in result.content:
                    if isinstance(content, types.TextContent):
                        # Check if this is a URL metadata block
                        if content.text.startswith("__URL__:"):
                            url = content.text.replace("__URL__:", "")
                        else:
                            error_msg = content.text
                            break
                response_dict["error"] = error_msg
            else:
                # Process success content
                response_dict["success"] = True

            # Extract URL and screenshot from content (for computer use)
            screenshot_parts = []
            if is_computer_call:
                for content in result.content:
                    if isinstance(content, types.TextContent):
                        # Check if this is a URL metadata block
                        if content.text.startswith("__URL__:"):
                            url = content.text.replace("__URL__:", "")
                    elif isinstance(content, types.ImageContent):
                        # Decode base64 string to bytes for FunctionResponseBlob
                        import base64

                        image_bytes = base64.b64decode(content.data)
                        screenshot_parts.append(
                            genai_types.FunctionResponsePart(
                                inline_data=genai_types.FunctionResponseBlob(
                                    mime_type=content.mimeType or "image/png",
                                    data=image_bytes,
                                )
                            )
                        )

                # Add URL to response dict (required by Gemini Computer Use model)
                # URL must ALWAYS be present per Gemini API requirements
                response_dict["url"] = url if url else "about:blank"

                # For Gemini Computer Use actions, always acknowledge safety decisions
                requires_ack = False
                if tool_call.arguments:
                    requires_ack = bool(tool_call.arguments.get("safety_decision"))
                if requires_ack:
                    response_dict["safety_acknowledgement"] = True
            else:
                # For non-computer tools, add text content to response
                for content in result.content:
                    if isinstance(content, types.TextContent):
                        response_dict["output"] = content.text
                        break

            # Create function response
            function_response = genai_types.FunctionResponse(
                name=gemini_name,
                response=response_dict,
                parts=screenshot_parts if screenshot_parts else None,
            )
            function_responses.append(function_response)

        # Return as a user message containing all function responses
        return [
            genai_types.Content(
                role="user",
                parts=[genai_types.Part(function_response=fr) for fr in function_responses],
            )
        ]

    def _extract_tool_call(self, part: genai_types.Part) -> MCPToolCall | None:
        """Extract an MCPToolCall from a function call part.

        Routes predefined Gemini Computer Use functions to the gemini_computer tool
        and normalizes the arguments to MCP tool schema.
        """
        if not part.function_call:
            return None

        func_name = part.function_call.name or ""
        raw_args = dict(part.function_call.args) if part.function_call.args else {}

        # Route predefined computer use functions to the computer tool
        if func_name in PREDEFINED_COMPUTER_USE_FUNCTIONS:
            # Normalize Gemini Computer Use calls to MCP tool schema
            # Ensure 'action' is present and equals the Gemini function name
            normalized_args: dict[str, Any] = {"action": func_name}

            # Map common argument shapes used by Gemini Computer Use
            # 1) Coordinate arrays → x/y
            coord = raw_args.get("coordinate") or raw_args.get("coordinates")
            if isinstance(coord, list | tuple) and len(coord) >= 2:
                try:
                    normalized_args["x"] = int(coord[0])
                    normalized_args["y"] = int(coord[1])
                except (TypeError, ValueError):
                    # Fall back to raw if casting fails
                    pass

            # Destination coordinate arrays → destination_x/destination_y
            dest = (
                raw_args.get("destination")
                or raw_args.get("destination_coordinate")
                or raw_args.get("destinationCoordinate")
            )
            if isinstance(dest, list | tuple) and len(dest) >= 2:
                try:
                    normalized_args["destination_x"] = int(dest[0])
                    normalized_args["destination_y"] = int(dest[1])
                except (TypeError, ValueError):
                    pass

            # Pass through supported fields if present (including direct coords)
            for key in (
                "text",
                "press_enter",
                "clear_before_typing",
                "safety_decision",
                "direction",
                "magnitude",
                "url",
                "keys",
                "x",
                "y",
                "destination_x",
                "destination_y",
            ):
                if key in raw_args:
                    normalized_args[key] = raw_args[key]

            return MCPToolCall(
                name=self._computer_tool_name,
                arguments=normalized_args,
                gemini_name=func_name,  # type: ignore[arg-type]
            )

        # Non-computer tools: use parent implementation
        return super()._extract_tool_call(part)

    def _remove_old_screenshots(self, messages: list[genai_types.Content]) -> None:
        """
        Remove screenshots from old turns to manage context length.
        Keeps only the last N turns with screenshots (configured via
        self.max_recent_turn_with_screenshots).
        """
        turn_with_screenshots_found = 0

        for content in reversed(messages):
            if content.role == "user" and content.parts:
                # Check if content has screenshots (function responses with images)
                has_screenshot = False
                for part in content.parts:
                    if (
                        part.function_response
                        and part.function_response.parts
                        and part.function_response.name in PREDEFINED_COMPUTER_USE_FUNCTIONS
                    ):
                        has_screenshot = True
                        break

                if has_screenshot:
                    turn_with_screenshots_found += 1
                    # Remove the screenshot image if the number of screenshots exceeds the limit
                    if turn_with_screenshots_found > self.max_recent_turn_with_screenshots:
                        for part in content.parts:
                            if (
                                part.function_response
                                and part.function_response.parts
                                and part.function_response.name in PREDEFINED_COMPUTER_USE_FUNCTIONS
                            ):
                                # Clear the parts (screenshots)
                                part.function_response.parts = None<|MERGE_RESOLUTION|>--- conflicted
+++ resolved
@@ -62,11 +62,7 @@
     model_config = ConfigDict(arbitrary_types_allowed=True)
 
     model_name: str = "GeminiCUA"
-<<<<<<< HEAD
-    model: str = "gemini-2.5-computer-use-preview"
-=======
-    checkpoint_name: str = "gemini-2.5-computer-use-preview-10-2025"
->>>>>>> 007c7527
+    model: str = "gemini-2.5-computer-use-preview-10-2025"
     excluded_predefined_functions: list[str] = Field(default_factory=list)
 
 
