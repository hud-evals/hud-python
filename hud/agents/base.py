"""Base MCP Agent implementation."""

from __future__ import annotations

import asyncio
import fnmatch
import json
import logging
from abc import ABC, abstractmethod
from typing import TYPE_CHECKING, Any, ClassVar, List, Literal

import mcp.types as types

from hud.types import AgentResponse, MCPToolCall, MCPToolResult, Trace
from hud.utils.hud_console import HUDConsole
from hud.utils.mcp import MCPConfigPatch, patch_mcp_config, setup_hud_telemetry

if TYPE_CHECKING:
    from hud.clients.base import AgentMCPClient
    from hud.datasets import Task

    from .misc import ResponseAgent


logger = logging.getLogger(__name__)

GLOBAL_SYSTEM_PROMPT = "You are an assistant that can use tools to help the user. You will be given a task and you will need to use the tools to complete the task."  # noqa: E501


class MCPAgent(ABC):
    """
    Base class for MCP-enabled agents.

    Provides common behavior for agents that interact with MCP servers, including:
    - Client management: accepts an `AgentMCPClient` or auto-creates one at
      runtime when `run()` is called with a `Task` that includes `mcp_config`.
    - Tool lifecycle: discovery, filtering (`allowed_tools`, `disallowed_tools`),
      and automatic marking of lifecycle tools (setup/evaluate) from a `Task`.
    - Messaging: system prompt handling, optional inclusion of setup output on
      the first turn, and control over initial screenshots.
    - Telemetry & UX: standardized logging/printing via `HUDConsole` and optional
      automatic tracing (`auto_trace`).

    Subclasses implement provider-specific formatting and response fetching
    by overriding these abstract methods: `get_system_messages`, `get_response`,
    `format_blocks`, and `format_tool_results`.
    """

    metadata: dict[str, Any] | None = None
    required_tools: ClassVar[list[str]] = []  # Tools that must be available

    def __init__(
        self,
        mcp_client: AgentMCPClient | None = None,
        # Filtering
        allowed_tools: list[str] | None = None,
        disallowed_tools: list[str] | None = None,
        # Messages
        system_prompt: str = GLOBAL_SYSTEM_PROMPT,
        append_setup_output: bool = True,
        initial_screenshot: bool = True,
        # Misc
        model_name: str = "mcp-agent",
        response_agent: ResponseAgent | None = None,
        auto_trace: bool = True,
        verbose: bool = False,
    ) -> None:
        """
        Initialize the base MCP agent.

        Args:
            mcp_client: Client for connecting to MCP servers. If None, a client
                is auto-created at runtime when `run()` is called with a `Task`
                that provides `mcp_config`.
            allowed_tools: Names of tools to allow (None means allow all).
            disallowed_tools: Names of tools to always exclude.
            system_prompt: System prompt to seed the conversation.
            append_setup_output: Whether to append setup tool output to the
                first turn's messages.
            initial_screenshot: Whether to include an initial screenshot before
                the first prompt (when supported by the environment).
            model_name: Label used in telemetry/logging to identify the model.
            response_agent: Optional automation that can respond to the model's
                outputs to keep the loop going (e.g., auto-continue/stop).
            auto_trace: If True, automatically creates a trace/span for runs.
            verbose: If True, increases logging verbosity for developer UX.
        """

        self.mcp_client = mcp_client
        self._auto_created_client = False  # Track if we created the client

        self.model_name = model_name
        self.console = HUDConsole(logger=logger)

        # Set verbose mode if requested
        if verbose:
            self.console.set_verbose(True)

        # User filtering
        self.allowed_tools: List[str] | None = allowed_tools
        self.disallowed_tools: List[str] | None = disallowed_tools
        self._available_tools: List[types.Tool] | None = None

        # Messages
        self.system_prompt = system_prompt
        self.append_setup_output = append_setup_output
        self.initial_screenshot = initial_screenshot

        # Initialize these here so methods can be called before initialize()
        self._tool_map: dict[str, types.Tool] = {}  # Simplified: just name to tool
        self.response_tool_name = None

        # Trace
        self._auto_trace = auto_trace
        self._auto_trace_cm: Any | None = None  # Store auto-created trace context manager

        # Response agent to automatically interact with the model
        self.response_agent = response_agent

    async def initialize(self, task: str | Task | None = None) -> None:
        """Initialize the agent with task-specific configuration."""
        from hud.datasets import Task

        # Create client if needed
        if self.mcp_client is None and isinstance(task, Task) and task.mcp_config:
            from hud.clients import MCPClient

            self.mcp_client = MCPClient(mcp_config=task.mcp_config)
            self._auto_created_client = True
            self.console.debug("Auto-created MCPClient from task.mcp_config")

        # Ensure we have a client
        if self.mcp_client is None:
            raise ValueError(
                "No MCPClient. Please provide one when initializing the agent or pass a Task with mcp_config."  # noqa: E501
            )

        await self._setup_config(self.mcp_client.mcp_config)

        # Initialize client if needed
        try:
            await self.mcp_client.initialize()
        except Exception as e:
            self._handle_connection_error(e)

        # If task is provided, apply agent_config and add lifecycle tools
        if isinstance(task, Task):
            # Apply agent_config if present
            if task.agent_config:
                if "system_prompt" in task.agent_config and task.agent_config["system_prompt"]:
                    self.system_prompt += "\n\n" + task.agent_config["system_prompt"]
                if "append_setup_output" in task.agent_config:
                    self.append_setup_output = task.agent_config["append_setup_output"]
                if "initial_screenshot" in task.agent_config:
                    self.initial_screenshot = task.agent_config["initial_screenshot"]
                if "allowed_tools" in task.agent_config:
<<<<<<< HEAD
                    self.allowed_tools = task.agent_config["allowed_tools"]
                if "disallowed_tools" in task.agent_config:
                    self.disallowed_tools = task.agent_config["disallowed_tools"]
=======
                    # If allowed_tools has already been set, we take the intersection of the two
                    # If the list had been empty, we were allowing all tools, so we overwrite in this
                    if isinstance(self.allowed_tools, list) and len(self.allowed_tools) > 0:
                        self.allowed_tools = [tool for tool in self.allowed_tools if tool in task.agent_config["allowed_tools"]]
                    else:  # If allowed_tools is None, we overwrite it
                        self.allowed_tools = task.agent_config["allowed_tools"]
                if "disallowed_tools" in task.agent_config:
                    # If disallowed_tools has already been set, we take the union of the two
                    if isinstance(self.disallowed_tools, list):
                        self.disallowed_tools.extend(task.agent_config["disallowed_tools"])
                    else:  # If disallowed_tools is None, we overwrite it
                        self.disallowed_tools = task.agent_config["disallowed_tools"]
>>>>>>> 002520d7

        all_tools = await self.mcp_client.list_tools()
        self._available_tools = []

        # Filter tools based on allowed and disallowed patterns
        # No allowed tools and no disallowed tools -> we accept all tools
        # No allowed tools and disallowed tools -> we accept all tools except the disallowed ones
        for tool in all_tools:
            if self.allowed_tools is not None:
                if not any(fnmatch.fnmatch(tool.name, pattern) for pattern in self.allowed_tools):
                    continue
            if self.disallowed_tools is not None:
                if any(fnmatch.fnmatch(tool.name, pattern) for pattern in self.disallowed_tools):
                    continue
            self._available_tools.append(tool)
<<<<<<< HEAD
=======
        
        self.console.info(
            f"Agent initialized with {len(self.get_available_tools())} tools: {', '.join([t.name for t in self.get_available_tools()])}"  # noqa: E501
        )
>>>>>>> 002520d7

    async def run(self, prompt_or_task: str | Task | dict[str, Any], max_steps: int = 10) -> Trace:
        """
        Run the agent with the given prompt or task.

        Args:
            prompt_or_task: Either a string prompt for simple execution or a Task object
            max_steps: Maximum number of steps (-1 for infinite)

        Returns:
            Trace with reward, done, content, isError fields and trace steps
        """
        # Import here to avoid circular imports
        from hud.datasets import Task

        if isinstance(prompt_or_task, dict):
            prompt_or_task = Task(**prompt_or_task)
        elif not isinstance(prompt_or_task, str) and not isinstance(prompt_or_task, Task):
            raise TypeError(f"prompt_or_task must be str or Task, got {type(prompt_or_task)}")

        try:
            # Establish the connection with the MCP server/Environment
            await self.initialize(prompt_or_task)

            # Handle Task objects with full lifecycle
            if isinstance(prompt_or_task, Task):
                return await self.run_task(prompt_or_task, max_steps)

            # Handle simple string prompts
            elif isinstance(prompt_or_task, str):
                context = text_to_blocks(prompt_or_task)
                return await self._run_context(context, max_steps=max_steps)

        except Exception as e:
            # Always return a Trace object for any exception
            if self._is_connection_error(e):
                # Return error trace for connection failures
                return Trace(
                    reward=0.0,
                    done=True,
                    content=self._get_connection_error_message(e),
                    isError=True,
                )
            else:
                # Return error trace for any other exception
                return Trace(
                    reward=0.0,
                    done=True,
                    content=f"Task failed with error: {e}",
                    isError=True,
                    info={"error": str(e)},
                )
        finally:
            # Cleanup auto-created resources
            await self._cleanup()

    async def run_task(self, task: Task, max_steps: int = 10) -> Trace:
        """
        Execute a task with setup and evaluate phases.

        Args:
            task: Task object with prompt, setup, and evaluate configs
            max_steps: Maximum steps for task execution (-1 for infinite)

        Returns:
            Trace with reward from evaluation
        """
        try:
            # Setup phase
            start_context: list[types.ContentBlock] = []

            # Extract the initial task information
            if task.prompt:
                start_context.extend(text_to_blocks(task.prompt))

            # Execute the setup tool and append the initial observation to the context
            if task.setup_tool is not None:
                self.console.progress_log(f"Setting up tool phase: {task.setup_tool}")
                results = await self.call_tools(task.setup_tool)
                if any(result.isError for result in results):
                    return Trace(
                        reward=0.0,
                        done=True,
                        content=f"Setup tool failed: {results}",
                        isError=True,
                        task=task,
                    )

                if self.append_setup_output and isinstance(results[0].content, list):
                    start_context.extend(results[0].content)
            if not self.initial_screenshot:
                start_context = await self._filter_messages(start_context, include_types=["text"])

            # Execute the task (agent loop) - this returns a empty trace object with the final response  # noqa: E501
            prompt_result = await self._run_context(start_context, max_steps=max_steps)

        except Exception as e:
            self.console.error_log(f"Task execution failed: {e}")
            # Create an error result but don't return yet - we still want to evaluate
            prompt_result = Trace(reward=0.0, done=True, content=str(e), isError=True, task=task)
            prompt_result.populate_from_context()

        # Always evaluate if we have evaluate tool, regardless of errors
        if task.evaluate_tool is not None:
            try:
                results = await self.call_tools(task.evaluate_tool)

                if any(result.isError for result in results):
                    self.console.warning_log(f"Evaluate tool returned error: {results}")
                    # Still extract what we can from the error response
                    if prompt_result is None:
                        prompt_result = Trace(
                            reward=0.0,
                            done=True,
                            content="Task failed before evaluation",
                            isError=True,
                            task=task,
                        )
                    prompt_result.reward = 0.0  # Default to 0 on error
                else:
                    # Extract reward and content from evaluation
                    if results:
                        reward = find_reward(results[0])
                        self.console.info_log(f"Eval: {reward:.4f} {task.evaluate_tool}")
                        eval_content = find_content(results[0])

                        # Update the prompt result with evaluation reward
                        if prompt_result is None:
                            prompt_result = Trace(
                                reward=reward,
                                done=True,
                                content=eval_content or "",
                                isError=False,
                                task=task,
                            )
                        else:
                            prompt_result.reward = reward

                            # Update the prompt result with evaluation content (if available)
                            if eval_content:
                                # Prompt result may already have final response content,
                                # so we append to it
                                if prompt_result.content:
                                    prompt_result.content += "\n\n" + eval_content
                                else:
                                    prompt_result.content = eval_content

            except Exception as e:
                self.console.error_log(f"Evaluation phase failed: {e}")
                # Ensure we have a result even if evaluation failed
                if prompt_result is None:
                    prompt_result = Trace(
                        reward=0.0,
                        done=True,
                        content=f"Evaluation failed: {e}",
                        isError=True,
                        task=task,
                    )

        prompt_result.task = task

        return prompt_result

    async def _run_context(
        self, context: list[types.ContentBlock], *, max_steps: int = 10
    ) -> Trace:
        """
        Run the agent with the given context messages. This is the core agent loop.

        Args:
            context: The context to complete
            max_steps: Maximum number of steps (-1 for infinite)

        Returns:
            Trace with reward, done, content fields and trace steps
        """
        final_response = None
        error = None

        try:
            # Start with system messages
            messages = await self.get_system_messages()

            # Add initial context
            messages.extend(await self.format_message(context))
            self.console.debug(f"Messages: {messages}")

            step_count = 0
            while max_steps == -1 or step_count < max_steps:
                step_count += 1
                if max_steps == -1:
                    self.console.debug(f"Step {step_count} (unlimited)")
                else:
                    self.console.debug(f"Step {step_count}/{max_steps}")

                try:
                    # 1. Get model response
                    response = await self.get_response(messages)

                    self.console.debug(f"Agent:\n{response}")

                    # Check if we should stop
                    if response.done or not response.tool_calls:
                        # Optional external ResponseAgent to decide whether to stop
                        decision = "STOP"
                        if self.response_agent is not None and response.content:
                            try:
                                decision = await self.response_agent.determine_response(
                                    response.content
                                )
                            except Exception as e:
                                self.console.warning_log(f"ResponseAgent failed: {e}")
                        if decision == "STOP":
                            # Try to submit response through lifecycle tool
                            await self._maybe_submit_response(response, messages)

                            self.console.debug("Stopping execution")
                            final_response = response
                            break
                        else:
                            self.console.debug("Continuing execution")
                            messages.extend(await self.format_message(decision))
                            continue

                    # 2. Execute tools
                    tool_calls = response.tool_calls
                    for tool_call in tool_calls:
                        self.console.info_log(f"{tool_call}")
                    tool_results = await self.call_tools(tool_calls)
                    for tool_result in tool_results:
                        self.console.info_log(f"{tool_result}")

                    # 3. Format tool results and add to messages
                    tool_messages = await self.format_tool_results(tool_calls, tool_results)
                    messages.extend(tool_messages)

                    # Compact step completion display
                    step_info = f"\n[bold]Step {step_count}"
                    if max_steps != -1:
                        step_info += f"/{max_steps}"
                    step_info += "[/bold]"

                    # Show tool calls and results in compact format
                    for call, result in zip(tool_calls, tool_results, strict=False):
                        step_info += f"\n{call}\n{result}"

                    self.console.info_log(step_info)

                except Exception as e:
                    self.console.error_log(f"Step failed: {e}")
                    error = str(e)
                    break

        except KeyboardInterrupt:
            self.console.warning_log("Agent execution interrupted by user")
            error = "Interrupted by user"
        except asyncio.CancelledError:
            self.console.warning_log("Agent execution cancelled")
            error = "Cancelled"
        except Exception as e:
            self.console.error_log(f"Unexpected error: {e}")
            error = str(e)

        # Build result
        if error is not None or (
            final_response and hasattr(final_response, "isError") and final_response.isError
        ):
            is_error = True
        else:
            is_error = False

        # Ensure all parameters are the correct type
        trace_params = {
            "reward": 0.0,
            "done": True,
            "messages": messages,
            "content": final_response.content if final_response else error,
            "isError": is_error,
            "info": {"error": error} if error else {},
        }
        trace_result = Trace(**trace_params)

        # Populate trace steps from current context
        trace_result.populate_from_context()

        return trace_result

    async def call_tools(
        self, tool_call: MCPToolCall | list[MCPToolCall] | None = None
    ) -> list[MCPToolResult]:
        """
        Call a tool through the MCP client.

        Args:
            tool_call: MCPToolCall or list of MCPToolCall

        Returns:
            List of MCPToolResult
        """
        if tool_call is None:
            return []

        if isinstance(tool_call, MCPToolCall):
            tool_call = [tool_call]

        if self.mcp_client is None:
            raise ValueError("Client is not initialized")

        results: list[MCPToolResult] = []
        for tc in tool_call:
            try:
                self.console.debug(f"Calling tool: {tc}")
                results.append(await self.mcp_client.call_tool(tc))
            except TimeoutError as e:
                self.console.error_log(f"Tool execution timed out: {e}")
                try:
                    await self.mcp_client.shutdown()
                except Exception as close_err:
                    self.console.debug(f"Failed to close MCP client cleanly: {close_err}")
                raise
            except Exception as e:
                self.console.error_log(f"Tool execution failed: {e}")
                results.append(_format_error_result(str(e)))
        return results

    @abstractmethod
    async def get_system_messages(self) -> list[types.ContentBlock]:
        """
        Get the system prompt.
        """
        raise NotImplementedError

    @abstractmethod
    async def get_response(self, messages: list[Any]) -> AgentResponse:
        """
        Get response from the model including any tool calls.

        NOTE: Subclasses should decorate this method with:
            @hud.instrument(span_type="agent", record_args=False, record_result=True)

        Args:
            messages: Current conversation messages

        Returns:
            AgentResponse with content, tool_calls, and done fields
        """
        raise NotImplementedError

    @abstractmethod
    async def format_blocks(self, blocks: list[types.ContentBlock]) -> list[Any]:
        """
        Format a list of content blocks into a list of messages.
        """
        raise NotImplementedError

    @abstractmethod
    async def format_tool_results(
        self, tool_calls: list[MCPToolCall], tool_results: list[MCPToolResult]
    ) -> list[Any]:
        """
        Format tool results into messages for the model.

        Args:
            tool_calls: List of MCPToolCall objects that were executed
            tool_results: List of MCPToolResult objects from tool execution

        Returns:
            List of formatted messages to append to conversation
        """
        raise NotImplementedError

    async def format_message(
        self,
        message: str
        | list[str]
        | types.ContentBlock
        | list[types.ContentBlock]
        | list[str | types.ContentBlock],
    ) -> list[Any]:  # maybe type messages as list[types.ContentBlock]
        """
        Convencience function.

        Format a single content message into a list of messages for the model.
        """
        blocks: list[types.ContentBlock] = []
        if not isinstance(message, list):
            message = [message]

        for m in message:
            if isinstance(m, str):
                blocks.append(types.TextContent(text=m, type="text"))
            elif isinstance(m, types.ContentBlock):
                blocks.append(m)
            else:
                raise ValueError(f"Invalid message type: {type(m)}")

        return await self.format_blocks(blocks)

    async def _maybe_submit_response(self, response: AgentResponse, messages: list[Any]) -> None:
        """Submit response through lifecycle tool if available.

        Args:
            response: The agent's response
            messages: The current message history (will be modified in-place)
        """
        if self.response_tool_name:
            self.console.debug(f"Calling response lifecycle tool: {self.response_tool_name}")
            try:
                # Call the response tool with the agent's response
                response_tool_call = MCPToolCall(
                    name=self.response_tool_name, arguments={"response": response.content}
                )
                response_results = await self.call_tools(response_tool_call)

                # Format and add the response tool results to messages
                response_messages = await self.format_tool_results(
                    [response_tool_call], response_results
                )
                messages.extend(response_messages)

                # Mark the task as done
                self.console.debug("Response lifecycle tool executed, marking task as done")
            except Exception as e:
                self.console.error_log(f"Response lifecycle tool failed: {e}")

    async def _setup_config(self, mcp_config: dict[str, dict[str, Any]]) -> None:
        """Inject metadata into the metadata of the initialize request."""
        if self.metadata:
            patch_mcp_config(
                mcp_config,
                MCPConfigPatch(meta=self.metadata),
            )
        self._auto_trace_cm = setup_hud_telemetry(mcp_config, auto_trace=self._auto_trace)

    def get_available_tools(self) -> list[types.Tool]:
        """Get list of available MCP tools for LLM use (excludes lifecycle tools)."""
        if self._available_tools is None:
            raise RuntimeError("Tools have not been initialized. Call initialize() before accessing available tools.")
        return self._available_tools

    def get_tool_schemas(self) -> list[dict]:
        """Get tool schemas in a format suitable for the model."""
        schemas = []
        for tool in self.get_available_tools():
            schema = {
                "name": tool.name,
                "description": tool.description,
            }
            if tool.inputSchema:
                schema["parameters"] = tool.inputSchema
            schemas.append(schema)
        return schemas

    async def _filter_messages(
        self,
        message_list: list[types.ContentBlock],
        include_types: list[
            Literal["text", "image", "audio", "resource_link", "embedded_resource"]
        ],
    ) -> list[types.ContentBlock]:
        """
        Filter a list of messages and return only the messages of the given types.

        Args:
            message_list: The list of messages to filter
            include_types: List of types to include (None = all types)

        Returns:
            List of messages in provider-specific format
        """
        return [message for message in message_list if message.type in include_types]

    async def _cleanup(self) -> None:
        """Cleanup resources."""
        # Clean up auto-created trace if any
        if self._auto_trace_cm:
            try:
                self._auto_trace_cm.__exit__(None, None, None)
                self.console.debug("Closed auto-created trace")
            except Exception as e:
                self.console.warning_log(f"Failed to close auto-created trace: {e}")
            finally:
                self._auto_trace_cm = None

        # Clean up auto-created client
        if self._auto_created_client and self.mcp_client:
            try:
                await self.mcp_client.shutdown()
                self.console.debug("Closed auto-created MCPClient")
            except Exception as e:
                self.console.warning_log(f"Failed to close auto-created client: {e}")
            finally:
                self.mcp_client = None
                self._auto_created_client = False

    def _is_connection_error(self, e: Exception) -> bool:
        """Check if an exception is a connection error."""
        error_msg = str(e).lower()
        return any(
            pattern in error_msg
            for pattern in [
                "connection",
                "connect",
                "refused",
                "failed",
                "could not connect",
                "mcp server",
            ]
        )

    def _get_connection_error_message(self, e: Exception) -> str:
        """Extract a helpful connection error message."""
        import re

        url_match = re.search(r"https?://[^\s]+", str(e))
        url = url_match.group(0) if url_match else "the MCP server"
        return f"Connection failed: Could not connect to {url}. Is your MCP client/server running?"

    def _handle_connection_error(self, e: Exception) -> None:
        """Handle connection errors with helpful messages."""
        if self._is_connection_error(e):
            msg = self._get_connection_error_message(e)
            # Always show connection errors, not just when logging is enabled
            self.console.error(f"❌ {msg}")
            self.console.info("💡 Make sure the MCP server is started before running the agent.")

            # For localhost, provide specific instructions
            error_str = str(e).lower()
            if "localhost" in error_str or "127.0.0.1" in error_str:
                self.console.info("   Run 'hud dev' in another terminal to start the MCP server")

            raise RuntimeError(msg) from e
        raise


def _format_error_result(error_message: str) -> MCPToolResult:
    return MCPToolResult(content=text_to_blocks(error_message), isError=True)


def text_to_blocks(text: str) -> list[types.ContentBlock]:
    return [types.TextContent(text=text, type="text")]


def find_reward(result: MCPToolResult) -> float:
    """Find the reward in the result.

    Agent accepts "reward", "grade", "score"

    If not found, return 0.0
    """
    accept_keys = ["reward", "grade", "score"]
    for key in accept_keys:
        if isinstance(result.structuredContent, dict) and key in result.structuredContent:
            return result.structuredContent[key]
    if isinstance(result.content, list):
        for content in result.content:
            if isinstance(content, types.TextContent):
                try:
                    json_content = json.loads(content.text)
                    for key, value in json_content.items():
                        if key in accept_keys:
                            return value
                except json.JSONDecodeError:
                    pass
    return 0.0


def find_content(result: MCPToolResult) -> str | None:
    """Find the content in the result.

    Agent accepts "content", "text", "message", or "logs"

    If not found, return 0.0
    """
    accept_keys = ["content", "text", "message", "logs"]
    for key in accept_keys:
        if isinstance(result.structuredContent, dict) and key in result.structuredContent:
            return result.structuredContent[key]
    if isinstance(result.content, list):
        for content in result.content:
            if isinstance(content, types.TextContent):
                try:
                    json_content = json.loads(content.text)
                    for key, value in json_content.items():
                        if key in accept_keys:
                            return value
                except json.JSONDecodeError:
                    pass
    return ""<|MERGE_RESOLUTION|>--- conflicted
+++ resolved
@@ -154,11 +154,6 @@
                 if "initial_screenshot" in task.agent_config:
                     self.initial_screenshot = task.agent_config["initial_screenshot"]
                 if "allowed_tools" in task.agent_config:
-<<<<<<< HEAD
-                    self.allowed_tools = task.agent_config["allowed_tools"]
-                if "disallowed_tools" in task.agent_config:
-                    self.disallowed_tools = task.agent_config["disallowed_tools"]
-=======
                     # If allowed_tools has already been set, we take the intersection of the two
                     # If the list had been empty, we were allowing all tools, so we overwrite in this
                     if isinstance(self.allowed_tools, list) and len(self.allowed_tools) > 0:
@@ -171,7 +166,6 @@
                         self.disallowed_tools.extend(task.agent_config["disallowed_tools"])
                     else:  # If disallowed_tools is None, we overwrite it
                         self.disallowed_tools = task.agent_config["disallowed_tools"]
->>>>>>> 002520d7
 
         all_tools = await self.mcp_client.list_tools()
         self._available_tools = []
@@ -187,13 +181,10 @@
                 if any(fnmatch.fnmatch(tool.name, pattern) for pattern in self.disallowed_tools):
                     continue
             self._available_tools.append(tool)
-<<<<<<< HEAD
-=======
         
         self.console.info(
             f"Agent initialized with {len(self.get_available_tools())} tools: {', '.join([t.name for t in self.get_available_tools()])}"  # noqa: E501
         )
->>>>>>> 002520d7
 
     async def run(self, prompt_or_task: str | Task | dict[str, Any], max_steps: int = 10) -> Trace:
         """
