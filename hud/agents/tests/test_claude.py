--- conflicted
+++ resolved
@@ -2,15 +2,11 @@
 
 from __future__ import annotations
 
-from typing import TYPE_CHECKING, Any
-from unittest.mock import MagicMock, patch
+from typing import TYPE_CHECKING, Any, cast
+from unittest.mock import AsyncMock, MagicMock, patch
 
 import pytest
-<<<<<<< HEAD
-from anthropic import AsyncAnthropic
-=======
 from anthropic import AsyncAnthropic, AsyncAnthropicBedrock, BadRequestError
->>>>>>> 39a525e7
 from mcp import types
 
 from hud.agents.claude import (
@@ -23,7 +19,7 @@
 from hud.types import MCPToolCall, MCPToolResult
 
 if TYPE_CHECKING:
-    from anthropic.types.beta import BetaImageBlockParam, BetaTextBlockParam
+    from anthropic.types.beta import BetaImageBlockParam, BetaMessageParam, BetaTextBlockParam
 
 
 class MockEvalContext(EvalContext):
@@ -248,7 +244,47 @@
         assert messages == []
 
     @pytest.mark.asyncio
-<<<<<<< HEAD
+    async def test_get_response_with_thinking(self, mock_anthropic: AsyncAnthropic) -> None:
+        """Test getting model response with thinking content."""
+        with patch("hud.settings.settings.telemetry_enabled", False):
+            agent = ClaudeAgent.create(
+                model_client=mock_anthropic,
+                validate_api_key=False,
+            )
+            # Set up agent as initialized
+            agent.claude_tools = []
+            agent.tool_mapping = {}
+            agent.has_computer_tool = False
+            agent._initialized = True
+
+            mock_response = MagicMock()
+
+            thinking_block = MagicMock()
+            thinking_block.type = "thinking"
+            thinking_block.thinking = "Let me analyze this problem..."
+
+            text_block = MagicMock()
+            text_block.type = "text"
+            text_block.text = "Here is the answer"
+
+            mock_response.content = [thinking_block, text_block]
+            mock_response.usage = MagicMock(input_tokens=10, output_tokens=30)
+
+            mock_stream = MockStreamContextManager(mock_response)
+            mock_anthropic.beta.messages.stream = MagicMock(return_value=mock_stream)
+
+            messages = [
+                cast(
+                    "BetaMessageParam",
+                    {"role": "user", "content": [{"type": "text", "text": "Hard question"}]},
+                )
+            ]
+            response = await agent.get_response(messages)
+
+            assert response.content == "Here is the answer"
+            assert response.reasoning == "Let me analyze this problem..."
+
+    @pytest.mark.asyncio
     async def test_convert_tools_for_claude(self, mock_anthropic: AsyncAnthropic) -> None:
         """Test converting MCP tools to Claude format."""
         tools = [
@@ -256,53 +292,6 @@
                 name="my_tool",
                 description="A test tool",
                 inputSchema={"type": "object", "properties": {"x": {"type": "string"}}},
-=======
-    async def test_get_response_with_thinking(self, mock_mcp_client, mock_anthropic):
-        """Test getting model response with thinking content."""
-        with patch("hud.settings.settings.telemetry_enabled", False):
-            agent = ClaudeAgent.create(
-                mcp_client=mock_mcp_client,
-                model_client=mock_anthropic,
-                validate_api_key=False,
-            )
-
-            mock_response = MagicMock()
-
-            thinking_block = MagicMock()
-            thinking_block.type = "thinking"
-            thinking_block.thinking = "Let me analyze this problem..."
-
-            text_block = MagicMock()
-            text_block.type = "text"
-            text_block.text = "Here is the answer"
-
-            mock_response.content = [thinking_block, text_block]
-            mock_response.usage = MagicMock(input_tokens=10, output_tokens=30)
-
-            mock_stream = MockStreamContextManager(mock_response)
-            mock_anthropic.beta.messages.stream = MagicMock(return_value=mock_stream)
-
-            messages = [
-                cast(
-                    "BetaMessageParam",
-                    {"role": "user", "content": [{"type": "text", "text": "Hard question"}]},
-                )
-            ]
-            response = await agent.get_response(messages)
-
-            assert response.content == "Here is the answer"
-            assert response.reasoning == "Let me analyze this problem..."
-
-    @pytest.mark.asyncio
-    async def test_get_model_response_error(self, mock_mcp_client, mock_anthropic):
-        """Test handling API errors."""
-        # Disable telemetry for this test to avoid backend configuration issues
-        with patch("hud.settings.settings.telemetry_enabled", False):
-            agent = ClaudeAgent.create(
-                mcp_client=mock_mcp_client,
-                model_client=mock_anthropic,
-                validate_api_key=False,  # Skip validation in tests
->>>>>>> 39a525e7
             )
         ]
         ctx = MockEvalContext(tools=tools)
@@ -358,7 +347,6 @@
         agent.has_computer_tool = False
         agent._initialized = True
 
-<<<<<<< HEAD
         response = await agent.get_response([])
         assert response.content == "Hello!"
         assert response.done is True
@@ -393,83 +381,13 @@
         assert len(response.tool_calls) == 1
         assert response.tool_calls[0].name == "my_tool"
         assert response.tool_calls[0].arguments == {"x": "value"}
-=======
-            messages = [{"role": "user", "content": [{"type": "text", "text": "Hi"}]}]
-
-            with pytest.raises(BadRequestError):
-                await agent.get_response(messages)  # type: ignore
-
-    # This test is commented out as it's testing complex integration scenarios
-    # that may have changed in the implementation
-    # @pytest.mark.asyncio
-    # async def test_run_with_tools(self, mock_mcp_client, mock_anthropic):
-    #     """Test running agent with tool usage."""
-    #     # Disable telemetry for this test to avoid backend configuration issues
-    #     with patch("hud.settings.settings.telemetry_enabled", False):
-    #         agent = ClaudeAgent.create(mcp_client=mock_mcp_client, model_client=mock_anthropic)
-
-    #         # Mock tool availability
-    #         agent._available_tools = [
-    #             types.Tool(
-    #                 name="calculator", description="Calculator", inputSchema={"type": "object"}
-    #             )
-    #         ]
-    #         agent._tool_map = {
-    #             "calculator": types.Tool(
-    #                 name="calculator", description="Calculator", inputSchema={"type": "object"}
-    #             )
-    #         }
-
-    #         # Mock initial response with tool use
-    #         initial_response = MagicMock()
-    #         # Create tool use block
-    #         tool_block = MagicMock()
-    #         tool_block.type = "tool_use"
-    #         tool_block.id = "calc_123"
-    #         tool_block.name = "calculator"
-    #         tool_block.input = {"operation": "add", "a": 2, "b": 3}
-    #         initial_response.content = [tool_block]
-    #         initial_response.usage = MagicMock(input_tokens=10, output_tokens=15)
-
-    #         # Mock follow-up response
-    #         final_response = MagicMock()
-    #         text_block = MagicMock()
-    #         text_block.type = "text"
-    #         text_block.text = "2 + 3 = 5"
-    #         final_response.content = [text_block]
-    #         final_response.usage = MagicMock(input_tokens=20, output_tokens=10)
-
-    #         mock_anthropic.beta.messages.create = AsyncMock(
-    #             side_effect=[initial_response, final_response]
-    #         )
-
-    #         # Mock tool execution
-    #         mock_mcp_client.call_tool = AsyncMock(
-    #             return_value=MCPToolResult(
-    #                 content=[types.TextContent(type="text", text="5")], isError=False
-    #             )
-    #         )
-
-    #         # Mock the mcp_client properties
-    #         mock_mcp_client.mcp_config = {"test_server": {"url": "http://localhost"}}
-    #         mock_mcp_client.list_tools = AsyncMock(return_value=agent._available_tools)
-    #         mock_mcp_client.initialize = AsyncMock()
-
-    #         # Initialize the agent
-    #         await agent.initialize()
-
-    #         # Use a string prompt instead of a task
-    #         result = await agent.run("What is 2 + 3?")
-
-    #         assert result.content == "2 + 3 = 5"
-    #         assert result.done is True
 
 
 class TestClaudeAgentBedrock:
     """Test ClaudeAgent class with Bedrock."""
 
     @pytest.fixture
-    def bedrock_client(self):
+    def bedrock_client(self) -> AsyncAnthropicBedrock:
         """Create a real AsyncAnthropicBedrock client and stub networked methods."""
         client = AsyncAnthropicBedrock(
             aws_access_key="AKIATEST",
@@ -481,13 +399,12 @@
         return client
 
     @pytest.mark.asyncio
-    async def test_init(self, mock_mcp_client, bedrock_client):
+    async def test_init(self, bedrock_client: AsyncAnthropicBedrock) -> None:
         """Test agent initialization."""
         agent = ClaudeAgent.create(
-            mcp_client=mock_mcp_client,
             model_client=bedrock_client,
             checkpoint_name="test-model-arn",
-            validate_api_key=False,  # Skip validation in tests
+            validate_api_key=False,
         )
 
         assert agent.model_name == "Claude"
@@ -496,12 +413,11 @@
 
     @pytest.mark.asyncio
     async def test_get_response_bedrock_uses_create_not_stream(
-        self, mock_mcp_client, bedrock_client
-    ):
+        self, bedrock_client: AsyncAnthropicBedrock
+    ) -> None:
         """Bedrock path must call messages.create() (Bedrock doesn't support stream())."""
         with patch("hud.settings.settings.telemetry_enabled", False):
             agent = ClaudeAgent.create(
-                mcp_client=mock_mcp_client,
                 model_client=bedrock_client,
                 checkpoint_name="test-model-arn",
                 validate_api_key=False,
@@ -544,12 +460,11 @@
 
     @pytest.mark.asyncio
     async def test_get_response_bedrock_missing_boto3_raises_value_error(
-        self, mock_mcp_client, bedrock_client
-    ):
+        self, bedrock_client: AsyncAnthropicBedrock
+    ) -> None:
         """If boto3 isn't installed, Bedrock client import path should raise a clear ValueError."""
         with patch("hud.settings.settings.telemetry_enabled", False):
             agent = ClaudeAgent.create(
-                mcp_client=mock_mcp_client,
                 model_client=bedrock_client,
                 checkpoint_name="test-model-arn",
                 validate_api_key=False,
@@ -562,14 +477,12 @@
                 await agent.get_response(messages)  # type: ignore
 
     def test_init_with_bedrock_client_does_not_require_anthropic_api_key(
-        self, mock_mcp_client, bedrock_client
+        self, bedrock_client: AsyncAnthropicBedrock
     ) -> None:
         """Providing model_client should bypass ANTHROPIC_API_KEY validation."""
         with patch("hud.settings.settings.anthropic_api_key", None):
             agent = ClaudeAgent.create(
-                mcp_client=mock_mcp_client,
                 model_client=bedrock_client,
                 validate_api_key=False,
             )
-            assert agent.anthropic_client == bedrock_client
->>>>>>> 39a525e7
+            assert agent.anthropic_client == bedrock_client