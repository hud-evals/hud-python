"""Tests for Gemini MCP Agent implementation."""

from __future__ import annotations

import base64
from typing import Any
from unittest.mock import MagicMock, patch

import pytest
from google import genai
from mcp import types

from hud.agents.gemini import GeminiAgent
from hud.eval.context import EvalContext
from hud.types import MCPToolCall, MCPToolResult


class MockEvalContext(EvalContext):
    """Mock EvalContext for testing."""

    def __init__(self, tools: list[types.Tool] | None = None) -> None:
        self.prompt = "Test prompt"
        self._tools = tools or []
        self._submitted: str | None = None
        self.reward: float | None = None

    async def list_tools(self) -> list[types.Tool]:
        return self._tools

    async def call_tool(self, call: Any, /, **kwargs: Any) -> MCPToolResult:
        return MCPToolResult(
            content=[types.TextContent(type="text", text="ok")],
            isError=False,
        )

    async def submit(self, answer: str) -> None:
        self._submitted = answer


class TestGeminiAgent:
    """Test GeminiAgent base class."""

    @pytest.fixture
    def mock_gemini_client(self) -> genai.Client:
        """Create a stub Gemini client."""
        client = genai.Client(api_key="test_key")
        client.models.list = MagicMock(return_value=iter([]))
        client.models.generate_content = MagicMock()
        return client

    @pytest.mark.asyncio
    async def test_init(self, mock_gemini_client: genai.Client) -> None:
        """Test agent initialization."""
        agent = GeminiAgent.create(
            model_client=mock_gemini_client,
            checkpoint_name="gemini-2.5-flash",
            validate_api_key=False,
        )

        assert agent.model_name == "Gemini"
        assert agent.config.checkpoint_name == "gemini-2.5-flash"
        assert agent.gemini_client == mock_gemini_client

    @pytest.mark.asyncio
    async def test_init_without_model_client(self) -> None:
        """Test agent initialization without model client."""
        with (
            patch("hud.settings.settings.gemini_api_key", "test_key"),
            patch("hud.agents.gemini.genai.Client") as mock_client_class,
        ):
            mock_client = MagicMock()
            mock_client.api_key = "test_key"
            mock_client.models = MagicMock()
            mock_client.models.list = MagicMock(return_value=iter([]))
            mock_client_class.return_value = mock_client

            agent = GeminiAgent.create(
                checkpoint_name="gemini-2.5-flash",
                validate_api_key=False,
            )

            assert agent.gemini_client is not None

    @pytest.mark.asyncio
    async def test_format_blocks_text_only(self, mock_gemini_client: genai.Client) -> None:
        """Test formatting text content blocks."""
        agent = GeminiAgent.create(
            model_client=mock_gemini_client,
            validate_api_key=False,
        )

        blocks: list[types.ContentBlock] = [
            types.TextContent(type="text", text="Hello, world!"),
            types.TextContent(type="text", text="How are you?"),
        ]

        messages = await agent.format_blocks(blocks)
        assert len(messages) == 1
        assert messages[0].role == "user"
        assert len(messages[0].parts) == 2

    @pytest.mark.asyncio
    async def test_format_blocks_with_image(self, mock_gemini_client: genai.Client) -> None:
        """Test formatting image content blocks."""
        agent = GeminiAgent.create(
            model_client=mock_gemini_client,
            validate_api_key=False,
        )

        # Create a tiny valid base64 PNG
        png_data = base64.b64encode(b"\x89PNG\r\n\x1a\n").decode()

        blocks: list[types.ContentBlock] = [
            types.TextContent(type="text", text="Look at this:"),
            types.ImageContent(type="image", data=png_data, mimeType="image/png"),
        ]

        messages = await agent.format_blocks(blocks)
        assert len(messages) == 1
        assert len(messages[0].parts) == 2

    @pytest.mark.asyncio
    async def test_format_tool_results(self, mock_gemini_client: genai.Client) -> None:
        """Test formatting tool results."""
        agent = GeminiAgent.create(
            model_client=mock_gemini_client,
            validate_api_key=False,
        )

        tool_calls = [MCPToolCall(id="call_123", name="test_tool", arguments={})]
        tool_results = [
            MCPToolResult(
                content=[types.TextContent(type="text", text="Tool output")],
                isError=False,
            )
        ]

        messages = await agent.format_tool_results(tool_calls, tool_results)
        assert len(messages) == 1
        assert messages[0].role == "user"

    @pytest.mark.asyncio
<<<<<<< HEAD
    async def test_get_system_messages(self, mock_gemini_client: genai.Client) -> None:
        """Test that system messages return empty (Gemini uses system_instruction)."""
=======
    async def test_get_response_with_thinking(self, mock_mcp_client, mock_gemini_client):
        """Test getting response with thinking content."""
        with patch("hud.settings.settings.telemetry_enabled", False):
            agent = GeminiAgent.create(
                mcp_client=mock_mcp_client,
                model_client=mock_gemini_client,
                validate_api_key=False,
            )

            mock_response = MagicMock()
            mock_candidate = MagicMock()

            thinking_part = MagicMock()
            thinking_part.text = "Let me reason through this..."
            thinking_part.function_call = None
            thinking_part.thought = True

            text_part = MagicMock()
            text_part.text = "Here is my answer"
            text_part.function_call = None
            text_part.thought = False

            mock_candidate.content = MagicMock()
            mock_candidate.content.parts = [thinking_part, text_part]

            mock_response.candidates = [mock_candidate]

            mock_gemini_client.models.generate_content = MagicMock(return_value=mock_response)

            messages = [
                genai_types.Content(role="user", parts=[genai_types.Part(text="Hard question")])
            ]
            response = await agent.get_response(messages)

            assert response.content == "Here is my answer"
            assert response.reasoning == "Let me reason through this..."

    @pytest.mark.asyncio
    async def test_convert_tools_for_gemini(self, mock_mcp_client, mock_gemini_client):
        """Test converting MCP tools to Gemini format."""
>>>>>>> 39a525e7
        agent = GeminiAgent.create(
            model_client=mock_gemini_client,
            system_prompt="You are a helpful assistant.",
            validate_api_key=False,
        )

        messages = await agent.get_system_messages()
        # Gemini doesn't use system messages in the message list
        assert messages == []

    @pytest.mark.asyncio
    async def test_convert_tools_for_gemini(self, mock_gemini_client: genai.Client) -> None:
        """Test converting MCP tools to Gemini format."""
        tools = [
            types.Tool(
                name="my_tool",
                description="A test tool",
                inputSchema={"type": "object", "properties": {"x": {"type": "string"}}},
            )
        ]
        ctx = MockEvalContext(tools=tools)
        agent = GeminiAgent.create(
            model_client=mock_gemini_client,
            validate_api_key=False,
        )

        agent.ctx = ctx
        await agent._initialize_from_ctx(ctx)

        # Check that tools were converted
        assert len(agent.gemini_tools) == 1
        # Gemini tools have function_declarations
        assert agent.gemini_tools[0].function_declarations[0].name == "my_tool"


class TestGeminiToolConversion:
    """Tests for tool conversion to Gemini format."""

    @pytest.fixture
    def mock_gemini_client(self) -> genai.Client:
        """Create a stub Gemini client."""
        client = genai.Client(api_key="test_key")
        client.models.list = MagicMock(return_value=iter([]))
        return client

    @pytest.mark.asyncio
    async def test_tool_with_properties(self, mock_gemini_client: genai.Client) -> None:
        """Test tool with input properties."""
        tools = [
            types.Tool(
                name="search",
                description="Search the web",
                inputSchema={
                    "type": "object",
                    "properties": {
                        "query": {"type": "string", "description": "Search query"},
                        "limit": {"type": "integer", "description": "Max results"},
                    },
                    "required": ["query"],
                },
            )
        ]
        ctx = MockEvalContext(tools=tools)
        agent = GeminiAgent.create(
            model_client=mock_gemini_client,
            validate_api_key=False,
        )

        agent.ctx = ctx
        await agent._initialize_from_ctx(ctx)

        assert len(agent.gemini_tools) == 1
        tool = agent.gemini_tools[0]
        # Gemini tools have function_declarations
        assert tool.function_declarations[0].name == "search"
        assert tool.function_declarations[0].parameters_json_schema is not None

    @pytest.mark.asyncio
    async def test_tool_without_schema(self, mock_gemini_client: genai.Client) -> None:
        """Test tool without description raises error."""
        # Create a tool with inputSchema but no description
        tools = [
            types.Tool(
                name="incomplete",
                description=None,
                inputSchema={"type": "object"},
            )
        ]
        ctx = MockEvalContext(tools=tools)
        agent = GeminiAgent.create(
            model_client=mock_gemini_client,
            validate_api_key=False,
        )

        agent.ctx = ctx
        with pytest.raises(ValueError, match="requires both a description"):
            await agent._initialize_from_ctx(ctx)<|MERGE_RESOLUTION|>--- conflicted
+++ resolved
@@ -8,6 +8,7 @@
 
 import pytest
 from google import genai
+from google.genai import types as genai_types
 from mcp import types
 
 from hud.agents.gemini import GeminiAgent
@@ -140,18 +141,64 @@
         assert messages[0].role == "user"
 
     @pytest.mark.asyncio
-<<<<<<< HEAD
     async def test_get_system_messages(self, mock_gemini_client: genai.Client) -> None:
         """Test that system messages return empty (Gemini uses system_instruction)."""
-=======
-    async def test_get_response_with_thinking(self, mock_mcp_client, mock_gemini_client):
+        agent = GeminiAgent.create(
+            model_client=mock_gemini_client,
+            system_prompt="You are a helpful assistant.",
+            validate_api_key=False,
+        )
+
+        messages = await agent.get_system_messages()
+        # Gemini doesn't use system messages in the message list
+        assert messages == []
+
+    @pytest.mark.asyncio
+    async def test_get_response_text_only(self, mock_gemini_client: genai.Client) -> None:
+        """Test getting text-only response."""
+        # Disable telemetry for this test
+        with patch("hud.settings.settings.telemetry_enabled", False):
+            agent = GeminiAgent.create(
+                model_client=mock_gemini_client,
+                validate_api_key=False,
+            )
+            # Set up agent as initialized (no tools needed for this test)
+            agent.gemini_tools = []
+            agent._initialized = True
+
+            # Mock the API response with text only
+            mock_response = MagicMock()
+            mock_candidate = MagicMock()
+
+            text_part = MagicMock()
+            text_part.text = "Task completed successfully"
+            text_part.function_call = None
+
+            mock_candidate.content = MagicMock()
+            mock_candidate.content.parts = [text_part]
+
+            mock_response.candidates = [mock_candidate]
+
+            mock_gemini_client.models.generate_content = MagicMock(return_value=mock_response)
+
+            messages = [genai_types.Content(role="user", parts=[genai_types.Part.from_text("Status?")])]
+            response = await agent.get_response(messages)
+
+            assert response.content == "Task completed successfully"
+            assert response.tool_calls == []
+            assert response.done is True
+
+    @pytest.mark.asyncio
+    async def test_get_response_with_thinking(self, mock_gemini_client: genai.Client) -> None:
         """Test getting response with thinking content."""
         with patch("hud.settings.settings.telemetry_enabled", False):
             agent = GeminiAgent.create(
-                mcp_client=mock_mcp_client,
                 model_client=mock_gemini_client,
                 validate_api_key=False,
             )
+            # Set up agent as initialized (no tools needed for this test)
+            agent.gemini_tools = []
+            agent._initialized = True
 
             mock_response = MagicMock()
             mock_candidate = MagicMock()
@@ -174,26 +221,12 @@
             mock_gemini_client.models.generate_content = MagicMock(return_value=mock_response)
 
             messages = [
-                genai_types.Content(role="user", parts=[genai_types.Part(text="Hard question")])
+                genai_types.Content(role="user", parts=[genai_types.Part.from_text("Hard question")])
             ]
             response = await agent.get_response(messages)
 
             assert response.content == "Here is my answer"
             assert response.reasoning == "Let me reason through this..."
-
-    @pytest.mark.asyncio
-    async def test_convert_tools_for_gemini(self, mock_mcp_client, mock_gemini_client):
-        """Test converting MCP tools to Gemini format."""
->>>>>>> 39a525e7
-        agent = GeminiAgent.create(
-            model_client=mock_gemini_client,
-            system_prompt="You are a helpful assistant.",
-            validate_api_key=False,
-        )
-
-        messages = await agent.get_system_messages()
-        # Gemini doesn't use system messages in the message list
-        assert messages == []
 
     @pytest.mark.asyncio
     async def test_convert_tools_for_gemini(self, mock_gemini_client: genai.Client) -> None:
