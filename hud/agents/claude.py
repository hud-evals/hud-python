--- conflicted
+++ resolved
@@ -7,12 +7,8 @@
 from inspect import cleandoc
 from typing import Any, ClassVar, Literal, cast
 
-<<<<<<< HEAD
 import mcp.types as types
-from anthropic import Anthropic, AsyncAnthropic, Omit
-=======
-from anthropic import AsyncAnthropic, AsyncAnthropicBedrock, Omit
->>>>>>> 39a525e7
+from anthropic import Anthropic, AsyncAnthropic, AsyncAnthropicBedrock, Omit
 from anthropic.types import CacheControlEphemeralParam
 from anthropic.types.beta import (
     BetaBase64ImageSourceParam,
